--- conflicted
+++ resolved
@@ -165,7 +165,6 @@
         return packages
 
     def _get_package_from_url(self, package_name, root, dist, component, arch):
-<<<<<<< HEAD
         if dist.endswith('/') and component is None:
             packages_url = DEB_PACKAGES_EXACT_URL.format(root=root, dist=dist)
         else:
@@ -175,14 +174,6 @@
 
         for suffix in DEB_PACKAGES_URL_SUFFIX:
             url = packages_url + suffix
-=======
-        packages_url = DEB_PACKAGES_URL.format(root=root, dist=dist,
-                                               comp=component, arch=arch)
-        packages_xz_url = DEB_PACKAGES_XZ_URL.format(root=root, dist=dist,
-                                                     comp=component, arch=arch)
-        urls = [packages_url, packages_xz_url]
-        for url in urls:
->>>>>>> 3df46572
             packages_page = self._load_url(url)
             if packages_page is not None:
                 break
